--- conflicted
+++ resolved
@@ -5,25 +5,19 @@
   EmailIcon,
   AccountWalletLogo,
   EthereumLogo,
+  TrashIcon,
+  Popover,
+  PopoverTrigger,
+  PopoverContent,
 } from "@burnt-labs/ui";
 import { CopyIcon } from "@/components/Icons";
 import { truncateAddress } from "@/utils";
-<<<<<<< HEAD
 import RemoveAuthenticatorModal from "./ModalViews/RemoveAuthenticator/RemoveAuthenticatorModal";
 import type {
   AbstraxionAccount,
   AuthenticatorNodes,
   authenticatorTypes,
 } from "@/types";
-import { TrashIcon } from "@burnt-labs/ui";
-=======
-import {
-  EthereumLogo,
-  Popover,
-  PopoverTrigger,
-  PopoverContent,
-} from "@burnt-labs/ui";
->>>>>>> 47e5d0ae
 
 const AddAuthenticatorsModal = dynamic<{
   isOpen: boolean;
